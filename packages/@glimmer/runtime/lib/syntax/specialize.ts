--- conflicted
+++ resolved
@@ -36,25 +36,15 @@
 const { Ops } = WireFormat;
 
 SPECIALIZE.add(Ops.Append, (sexp: S.Append, _symbolTable) => {
-<<<<<<< HEAD
-  // let path = sexp[1];
+  // let expression = sexp[1];
 
-  // if (Array.isArray(path) && (E.isUnknown(path) || E.isGet(path))) {
-  //   if (path[1].length !== 1) {
+  // if (Array.isArray(expression) && E.isGet(expression)) {
+  //   let path = expression[1];
+
+  //   if (path.length !== 1) {
   //     return [Ops.UnoptimizedAppend, sexp[1], sexp[2]];
   //   }
   // }
-=======
-  let expression = sexp[1];
-
-  if (Array.isArray(expression) && E.isGet(expression)) {
-    let path = expression[1];
-
-    if (path.length !== 1) {
-      return [Ops.UnoptimizedAppend, sexp[1], sexp[2]];
-    }
-  }
->>>>>>> 23f15267
 
   return [Ops.OptimizedAppend, sexp[1], sexp[2]];
 });
