import { TemplateMeta } from '../../wire-format';
import { precompile } from "../";

QUnit.module('precompile');

<<<<<<< HEAD
QUnit.test('returned meta is correct', function(assert) {
=======
QUnit.module('Compile options', {
  beforeEach() {
    env = new TestEnvironment();
  }
});

QUnit.test('moduleName option is passed into meta', assert => {
  let moduleName = 'It ain\'t hard to tell';
  let template = compile('Hi, {{name}}!', {
    env,
    meta: {
      moduleName
    }
  });
  assert.equal(template.meta.moduleName, moduleName, 'Template has the moduleName');
});

QUnit.module('precompile', {
  beforeEach() {
    env = new TestEnvironment();
  }
});

QUnit.test('returned meta is correct', assert => {
>>>>>>> 27c1db0d
  let wire = JSON.parse(precompile('Hi, {{name}}!', {
    meta: {
      "<template-meta>": true,
      moduleName: 'my/module-name',
      metaIsOpaque: 'yes'
    }
  }));

  assert.equal(wire.meta.moduleName, 'my/module-name', 'Template has correct meta');
  assert.equal(wire.meta.metaIsOpaque, 'yes', 'Template has correct meta');
});<|MERGE_RESOLUTION|>--- conflicted
+++ resolved
@@ -3,9 +3,6 @@
 
 QUnit.module('precompile');
 
-<<<<<<< HEAD
-QUnit.test('returned meta is correct', function(assert) {
-=======
 QUnit.module('Compile options', {
   beforeEach() {
     env = new TestEnvironment();
@@ -30,7 +27,6 @@
 });
 
 QUnit.test('returned meta is correct', assert => {
->>>>>>> 27c1db0d
   let wire = JSON.parse(precompile('Hi, {{name}}!', {
     meta: {
       "<template-meta>": true,
