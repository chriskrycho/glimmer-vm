--- conflicted
+++ resolved
@@ -8,10 +8,6 @@
   CompilableLayout,
   CompiledDynamicProgram,
   compileLayout,
-<<<<<<< HEAD
-=======
-  compileList,
->>>>>>> 27c1db0d
 
   // Environment
   Environment,
@@ -31,18 +27,11 @@
   ComponentLayoutBuilder,
   ComponentArgs,
 
-<<<<<<< HEAD
-  // Values
-  Arguments,
-  NamedArguments,
-  EvaluatedArgs,
-=======
   // Arguments
   Arguments,
   CapturedArguments,
   CapturedPositionalArguments,
   CapturedNamedArguments,
->>>>>>> 27c1db0d
 
   // Syntax Classes
   BlockMacros,
@@ -298,10 +287,6 @@
   didRender() { }
 }
 
-<<<<<<< HEAD
-class BasicComponentManager implements ComponentManager<BasicComponent> {
-  create(environment: Environment, definition: BasicComponentDefinition, args: Arguments): BasicComponent {
-=======
 interface BasicStateBucket {
   args: CapturedNamedArguments;
   component: BasicComponent;
@@ -314,7 +299,6 @@
 
   create(environment: Environment, definition: BasicComponentDefinition, _args: Arguments): BasicStateBucket {
     let args = _args.named.capture();
->>>>>>> 27c1db0d
     let klass = definition.ComponentClass || BasicComponent;
     let component = new klass(args.value());
 
@@ -381,10 +365,6 @@
 
 const BaseEmberishGlimmerComponent = EmberishGlimmerComponent.extend() as typeof EmberishGlimmerComponent;
 
-<<<<<<< HEAD
-class EmberishGlimmerComponentManager implements ComponentManager<EmberishGlimmerComponent> {
-  create(environment: Environment, definition: EmberishGlimmerComponentDefinition, args: Arguments, dynamicScope, callerSelf: PathReference<Opaque>, hasDefaultBlock: boolean): EmberishGlimmerComponent {
-=======
 interface EmberishGlimmerStateBucket {
   args: CapturedNamedArguments;
   component: EmberishGlimmerComponent;
@@ -397,7 +377,6 @@
 
   create(environment: Environment, definition: EmberishGlimmerComponentDefinition, _args: Arguments, dynamicScope, callerSelf: PathReference<Opaque>, hasDefaultBlock: boolean): EmberishGlimmerStateBucket {
     let args = _args.named.capture();
->>>>>>> 27c1db0d
     let klass = definition.ComponentClass || BaseEmberishGlimmerComponent;
     let attrs = args.value();
     let component = klass.create({ attrs });
@@ -467,19 +446,11 @@
 
 export class ProcessedArgs {
   tag: RevisionTag;
-<<<<<<< HEAD
-  args: Arguments;
-  named: NamedArguments;
-  positionalParamNames: Array<string>;
-
-  constructor(args: Arguments, positionalParamsDefinition: string[]) {
-=======
   named: CapturedNamedArguments;
   positional: CapturedPositionalArguments;
   positionalParamNames: Array<string>;
 
   constructor(args: CapturedArguments, positionalParamsDefinition: string[]) {
->>>>>>> 27c1db0d
     this.tag = args.tag;
     this.args = args;
     this.named = args.named;
@@ -494,13 +465,7 @@
     if (positionalParamNames && positionalParamNames.length) {
       for (let i = 0; i < positionalParamNames.length; i++) {
         let name = positionalParamNames[i];
-<<<<<<< HEAD
-        let reference = args.at(i);
-
-        merged[name] = reference.value();
-=======
         merged[name] = positional.at(i).value();
->>>>>>> 27c1db0d
       }
     }
 
@@ -512,11 +477,7 @@
 }
 
 function processArgs(args: Arguments, positionalParamsDefinition: string[]): ProcessedArgs {
-<<<<<<< HEAD
-  return new ProcessedArgs(args, positionalParamsDefinition);
-=======
   return new ProcessedArgs(args.capture(), positionalParamsDefinition);
->>>>>>> 27c1db0d
 }
 
 const EMBERISH_GLIMMER_COMPONENT_MANAGER = new EmberishGlimmerComponentManager();
@@ -524,8 +485,6 @@
 const BaseEmberishCurlyComponent = EmberishCurlyComponent.extend() as typeof EmberishCurlyComponent;
 
 class EmberishCurlyComponentManager implements ComponentManager<EmberishCurlyComponent> {
-<<<<<<< HEAD
-=======
   prepareArgs(definition: EmberishCurlyComponentDefinition, args: Arguments, dynamicScope: DynamicScope): Arguments {
     return args;
 
@@ -538,7 +497,6 @@
     // return args;
   }
 
->>>>>>> 27c1db0d
   create(environment: Environment, definition: EmberishCurlyComponentDefinition, args: Arguments, dynamicScope: DynamicScope, callerSelf: PathReference<Opaque>): EmberishCurlyComponent {
     let klass = definition.ComponentClass || BaseEmberishCurlyComponent;
     let processedArgs = processArgs(args, klass['positionalParams']);
@@ -961,13 +919,8 @@
   }
 }
 
-<<<<<<< HEAD
 function dynamicComponentFor(vm: VM, args: Arguments, meta: WireFormat.TemplateMeta) {
-  let nameRef = args.at(0);
-=======
-function dynamicComponentFor(vm: VM, args: Arguments, symbolTable: SymbolTable) {
   let nameRef = args.positional.at(0);
->>>>>>> 27c1db0d
   let env = vm.env;
   return new DynamicComponentReference(nameRef, env, meta);
 };
@@ -1120,12 +1073,7 @@
     builder.invokeStatic(inverse);
   });
 
-<<<<<<< HEAD
-  blocks.add('component', (sexp, builder) => {
-    let [, , , params, hash, _default, inverse] = sexp;
-=======
   blocks.add('component', (params, hash, template, inverse, builder) => {
->>>>>>> 27c1db0d
     let definitionArgs: ComponentArgs = [params.slice(0, 1), null, null, null];
     let args: ComponentArgs = [params.slice(1), hashToArgs(hash), template, inverse];
     builder.component.dynamic(definitionArgs, dynamicComponentFor, args);
